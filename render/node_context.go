--- conflicted
+++ resolved
@@ -1,11 +1,7 @@
 package render
 
 import (
-<<<<<<< HEAD
 	"github.com/etecs-ru/liquid/expressions"
-=======
-	"github.com/autopilot3/liquid/expressions"
->>>>>>> 66db2656
 )
 
 // nodeContext provides the evaluation context for rendering the AST.
@@ -13,15 +9,10 @@
 // This type has a clumsy name so that render.Context, in the public API, can
 // have a clean name that doesn't stutter.
 type nodeContext struct {
-<<<<<<< HEAD
-	bindings map[string]interface{}
+	bindings          map[string]interface{}
 	state    map[string]interface{}
-	config   Config
-=======
-	bindings          map[string]interface{}
 	config            Config
 	findVariablesOnly bool
->>>>>>> 66db2656
 }
 
 // newNodeContext creates a new evaluation context.
@@ -32,9 +23,7 @@
 	for k, v := range scope {
 		vars[k] = v
 	}
-<<<<<<< HEAD
 	return nodeContext{vars, state, c}
-=======
 	return nodeContext{
 		bindings: vars,
 		config:   c,
@@ -47,7 +36,6 @@
 		config:            c,
 		findVariablesOnly: true,
 	}
->>>>>>> 66db2656
 }
 
 // Evaluate evaluates an expression within the template context.
