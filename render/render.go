// Package render is an internal package that renders a compiled template parse tree.
package render

import (
	"fmt"
	"io"
	"io/ioutil"
	"reflect"
	"time"

<<<<<<< HEAD
	"github.com/etecs-ru/liquid/values"
=======
	"github.com/autopilot3/liquid/values"
>>>>>>> 66db2656
)

// Render renders the render tree.
func Render(node Node, w io.Writer, vars map[string]interface{}, c Config) Error {
	return RenderWithState(node, w, vars, map[string]interface{}{}, c)
}

// RenderWithState renders the render tree with state attached.
func RenderWithState(node Node, w io.Writer, vars, state map[string]interface{}, c Config) Error {
	tw := trimWriter{w: w}
	if err := node.render(&tw, newNodeContext(vars, state, c)); err != nil {
		return err
	}
	if err := tw.Flush(); err != nil {
		panic(err)
	}
	return nil
}

func FindVariables(node Node, c Config) (map[string]interface{}, Error) {
	tw := trimWriter{w: ioutil.Discard}
	ctx := newFindVariablesNodeContext(c)
	if err := node.render(&tw, ctx); err != nil {
		return nil, err
	}
	return ctx.bindings, nil
}

// RenderASTSequence renders a sequence of nodes.
func (c nodeContext) RenderSequence(w io.Writer, seq []Node) Error {
	tw := trimWriter{w: w}
	for _, n := range seq {
		if err := n.render(&tw, c); err != nil {
			return err
		}
	}
	if err := tw.Flush(); err != nil {
		panic(err)
	}
	return nil
}

func (n *BlockNode) render(w *trimWriter, ctx nodeContext) Error {
	cd, ok := ctx.config.findBlockDef(n.Name)
	if !ok || cd.parser == nil {
		// this should have been detected during compilation; it's an implementation error if it happens here
		panic(fmt.Errorf("undefined tag %q", n.Name))
	}
	renderer := n.renderer
	if renderer == nil {
		panic(fmt.Errorf("unset renderer for %v", n))
	}
	err := renderer(w, rendererContext{ctx, nil, n})
	return wrapRenderError(err, n)
}

func (n *RawNode) render(w *trimWriter, ctx nodeContext) Error {
	for _, s := range n.slices {
		_, err := io.WriteString(w, s)
		if err != nil {
			return wrapRenderError(err, n)
		}
	}
	return nil
}

func (n *ObjectNode) render(w *trimWriter, ctx nodeContext) Error {
	w.TrimLeft(n.TrimLeft)
	value, err := ctx.Evaluate(n.expr)
	if err != nil {
		return wrapRenderError(err, n)
	}
	if err := wrapRenderError(writeObject(w, value), n); err != nil {
		return err
	}
	w.TrimRight(n.TrimRight)
	return nil
}

func (n *SeqNode) render(w *trimWriter, ctx nodeContext) Error {
	for _, c := range n.Children {
		if err := c.render(w, ctx); err != nil {
			return err
		}
	}
	return nil
}

func (n *TagNode) render(w *trimWriter, ctx nodeContext) Error {
	w.TrimLeft(n.TrimLeft)
	err := wrapRenderError(n.renderer(w, rendererContext{ctx, n, nil}), n)
	w.TrimRight(n.TrimRight)
	return err
}

func (n *TextNode) render(w *trimWriter, ctx nodeContext) Error {
	_, err := io.WriteString(w, n.Source)
	return wrapRenderError(err, n)
}

// writeObject writes a value used in an object node
func writeObject(w io.Writer, value interface{}) error {
	value = values.ToLiquid(value)
	if value == nil {
		return nil
	}
	switch value := value.(type) {
	case time.Time:
		_, err := io.WriteString(w, value.Format("2006-01-02 15:04:05 -0700"))
		return err
	case []byte:
		_, err := w.Write(value)
		return err
		// there used be a case on fmt.Stringer here, but fmt.Sprint produces better results than obj.Write
		// for instances of error and *string
	}
	rt := reflect.ValueOf(value)
	switch rt.Kind() {
	case reflect.Array, reflect.Slice:
		for i := 0; i < rt.Len(); i++ {
			item := rt.Index(i)
			if item.IsValid() {
				if err := writeObject(w, item.Interface()); err != nil {
					return err
				}
			}
		}
		return nil
	case reflect.Ptr:
		return writeObject(w, reflect.ValueOf(value).Elem())
	default:
		_, err := io.WriteString(w, fmt.Sprint(value))
		return err
	}
}<|MERGE_RESOLUTION|>--- conflicted
+++ resolved
@@ -8,11 +8,7 @@
 	"reflect"
 	"time"
 
-<<<<<<< HEAD
 	"github.com/etecs-ru/liquid/values"
-=======
-	"github.com/autopilot3/liquid/values"
->>>>>>> 66db2656
 )
 
 // Render renders the render tree.
