package liquid

import (
	"bytes"

<<<<<<< HEAD
	"github.com/etecs-ru/liquid/parser"
	"github.com/etecs-ru/liquid/render"
=======
	"github.com/autopilot3/liquid/parser"
	"github.com/autopilot3/liquid/render"
>>>>>>> 66db2656
)

// A Template is a compiled Liquid template. It knows how to evaluate itself within a variable binding environment, to create a rendered byte slice.
//
// Use Engine.ParseTemplate to create a template.
type Template struct {
	root render.Node
	cfg  *render.Config
}

func newTemplate(cfg *render.Config, source []byte, path string, line int) (*Template, SourceError) {
	loc := parser.SourceLoc{Pathname: path, LineNo: line}
	root, err := cfg.Compile(string(source), loc)
	if err != nil {
		return nil, err
	}
	return &Template{root, cfg}, nil
}

// Render executes the template with the specified variable bindings.
func (t *Template) Render(vars Bindings) ([]byte, SourceError) {
	return t.RenderWithState(vars, map[string]interface{}{})
}

func (t *Template) RenderWithState(vars, state Bindings) ([]byte, SourceError) {
	buf := new(bytes.Buffer)
	err := render.RenderWithState(t.root, buf, vars, state, *t.cfg)
	if err != nil {
		return nil, err
	}
	return buf.Bytes(), nil
}

// RenderString is a convenience wrapper for Render, that has string input and output.
func (t *Template) RenderString(b Bindings) (string, SourceError) {
	return t.RenderStringWithState(b, map[string]interface{}{})
}

func (t *Template) RenderStringWithState(b, state Bindings) (string, SourceError) {
	bs, err := t.RenderWithState(b, state)
	if err != nil {
		return "", err
	}
	return string(bs), nil
}

func (t *Template) FindVariables() (map[string]interface{}, SourceError) {
	return render.FindVariables(t.root, *t.cfg)
}<|MERGE_RESOLUTION|>--- conflicted
+++ resolved
@@ -3,13 +3,8 @@
 import (
 	"bytes"
 
-<<<<<<< HEAD
 	"github.com/etecs-ru/liquid/parser"
 	"github.com/etecs-ru/liquid/render"
-=======
-	"github.com/autopilot3/liquid/parser"
-	"github.com/autopilot3/liquid/render"
->>>>>>> 66db2656
 )
 
 // A Template is a compiled Liquid template. It knows how to evaluate itself within a variable binding environment, to create a rendered byte slice.
